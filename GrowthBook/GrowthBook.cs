--- conflicted
+++ resolved
@@ -99,7 +99,6 @@
             {
                 var httpClientFactory = new HttpClientFactory(requestTimeoutInSeconds: 60);
 
-<<<<<<< HEAD
                 // Use file-based cache (similar to Swift CachingManager)
                 var featureCacheLogger = _loggerFactory.CreateLogger<Api.InMemoryFeatureCache>();
                 var featureCache = new Api.InMemoryFeatureCache(logger: featureCacheLogger);
@@ -116,11 +115,6 @@
                 
                 var featureRefreshLogger = _loggerFactory.CreateLogger<FeatureRefreshWorker>();
                 var featureRepositoryLogger = _loggerFactory.CreateLogger<FeatureRepository>();
-=======
-                var featureRefreshLogger = _loggerFactory.CreateLogger<FeatureRefreshWorker>();
-                var featureRepositoryLogger = _loggerFactory.CreateLogger<FeatureRepository>();
-
->>>>>>> bf4506cb
                 var featureRefreshWorker = new FeatureRefreshWorker(featureRefreshLogger, httpClientFactory, config, featureCache);
                 
                 _featureRepository = new FeatureRepository(featureRepositoryLogger, featureCache, featureRefreshWorker);
@@ -536,7 +530,6 @@
                 _logger.LogInformation("Loading features from the repository");
 
                 var features = await _featureRepository.GetFeatures(options, cancellationToken);
-<<<<<<< HEAD
 
                 if (features == null)
                 {
@@ -550,21 +543,6 @@
 
                 _logger.LogInformation($"Loading features has completed, retrieved '{featureCount}' features");
 
-=======
-
-                if (features == null)
-                {
-                    var errorMessage = "Feature repository returned null - no features were loaded";
-                    _logger.LogWarning(errorMessage);
-                    return FeatureLoadResult.CreateFailure(errorMessage);
-                }
-
-                Features = features;
-                var featureCount = Features.Count;
-
-                _logger.LogInformation($"Loading features has completed, retrieved '{featureCount}' features");
-
->>>>>>> bf4506cb
                 return FeatureLoadResult.CreateSuccess(featureCount);
             }
             catch (FeatureLoadException ex)
