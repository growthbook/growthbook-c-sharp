--- conflicted
+++ resolved
@@ -132,8 +132,6 @@
         /// Uses system temp directory if not specified.
         /// </summary>
         public string CachePath { get; set; }
-<<<<<<< HEAD
-=======
 
         /// <summary>
         /// Sets user attributes from an IDictionary.
@@ -182,6 +180,5 @@
             };
             return cloned;
         }
->>>>>>> bf4506cb
     }
 }