--- conflicted
+++ resolved
@@ -11,12 +11,7 @@
     <RepositoryUrl>https://github.com/growthbook/growthbook-csharp.git</RepositoryUrl>
     <RepositoryType>git</RepositoryType>
     <PackageTags>GrowthBook,A/B test,feature toggle</PackageTags>
-<<<<<<< HEAD
-    <Version>0.1.0</Version>
-=======
-    <Version>0.0.7</Version>
-    <LangVersion>latest</LangVersion>
->>>>>>> 314d8f02
+    <Version>0.1.1</Version>
   </PropertyGroup>
 
   <ItemGroup>
