--- conflicted
+++ resolved
@@ -143,21 +143,10 @@
                     _logger.LogError(exception, "SSE connection error occurred");
                 };
 
-<<<<<<< HEAD
-                            _logger.LogInformation("Cache has been refreshed with server sent event features");
-                        });
-                    }
-                    catch (IOException ex) when (ex.InnerException is System.Net.WebException)
-                    {
-                        _logger.LogDebug("SSE stream was closed cleanly or cancelled: {Message}", ex.Message);
-                    }
-                    catch (HttpRequestException ex)
-=======
                 // Start the connection
                 _ = Task.Run(async () =>
                 {
                     try
->>>>>>> 49fe3b8d
                     {
                         await _sseClient.ConnectAsync(_refreshWorkerCancellation.Token);
                     }
